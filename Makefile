#### VARIABLES
# RUNARGS: arguments for run
# DOCKER_OPTS: docker-compose options for run, test, launch-*
# TESTPKGS: packages for test, default ./src/...
# TESTFLAGS: flags for test
# VENDOR_ALL: do not ignore some vendors when updating vendor directory
# VENDOR_IGNORE_DIRS: ignore vendor dirs
# KUBECTLFLAGS: flags for kubectl
####

ifndef TESTPKGS
	TESTPKGS = ./src/...
endif
ifdef VENDOR_ALL
	VENDOR_IGNORE_DIRS =
endif

COMPILE_RUN_ARGS = -d -v /var/run/docker.sock:/var/run/docker.sock --privileged=true
VERSION_ADDITIONAL = $(shell git log --pretty=format:%H | head -n 1)
LD_FLAGS = -X github.com/pachyderm/pachyderm/src/server/vendor/github.com/pachyderm/pachyderm/src/client/version.AdditionalVersion=$(VERSION_ADDITIONAL)

CLUSTER_NAME?=pachyderm
CLUSTER_MACHINE_TYPE?=n1-standard-4
CLUSTER_SIZE?=4

<<<<<<< HEAD
BENCH_CLOUD_PROVIDER=gke
=======
BENCH_CLOUD_PROVIDER=aws
>>>>>>> 9002cfa1

ifdef TRAVIS_BUILD_NUMBER
	# Upper bound for travis test timeout
	TIMEOUT = 3600s
else
ifndef TIMEOUT
	# You should be able to specify your own timeout, but by default we'll use the same bound as travis
	TIMEOUT = 1000s
endif
endif

echo-timeout:
	echo $(TIMEOUT)

all: build

version:
	@echo 'package main; import "github.com/pachyderm/pachyderm/src/client/version"; func main() { println(version.PrettyPrintVersion(version.Version)) }' > /tmp/pachyderm_version.go
	go run /tmp/pachyderm_version.go

deps:
	GO15VENDOREXPERIMENT=0 go get -d -v ./src/... ./.

update-deps:
	GO15VENDOREXPERIMENT=0 go get -d -v -u -f ./src/... ./.

test-deps:
	GO15VENDOREXPERIMENT=0 go get -d -v -t ./src/... ./.

update-test-deps:
	GO15VENDOREXPERIMENT=0 go get -d -v -t -u -f ./src/... ./.

build-clean-vendored-client:
	rm -rf src/server/vendor/github.com/pachyderm/pachyderm/src/client

build:
	GO15VENDOREXPERIMENT=1 go build $$(go list ./src/client/... | grep -v '/src/client$$')
	GO15VENDOREXPERIMENT=1 go build $$(go list ./src/server/... | grep -v '/src/server/vendor/' | grep -v '/src/server$$')

install:
	# GOPATH/bin must be on your PATH to access these binaries:
	GO15VENDOREXPERIMENT=1 go install -ldflags "$(LD_FLAGS)" ./src/server/cmd/pachctl

install-doc:
	GO15VENDOREXPERIMENT=1 go install ./src/server/cmd/pachctl-doc

point-release:
	@make VERSION_ADDITIONAL= release

# Run via 'make VERSION_ADDITIONAL=RC release' to specify a version string
release: release-version release-pachd release-worker release-pachctl doc
	@rm VERSION
	@echo "Release completed"

release-version:
	@# Need to blow away pachctl binary if its already there
	@rm $(GOPATH)/bin/pachctl || true
	@make install
	@./etc/build/release_version

release-pachd:
	@VERSION="$(shell cat VERSION)" ./etc/build/release_pachd

release-worker:
	@VERSION="$(shell cat VERSION)" ./etc/build/release_worker

release-pachctl:
	@VERSION="$(shell cat VERSION)" ./etc/build/release_pachctl

docker-build-compile:
	docker build -t pachyderm_compile .

docker-clean-worker:
	docker stop worker_compile || true
	docker rm worker_compile || true

docker-build-worker: docker-clean-worker docker-build-compile
	docker run --name worker_compile $(COMPILE_RUN_ARGS) pachyderm_compile sh etc/compile/compile.sh worker "$(LD_FLAGS)"

docker-wait-worker:
	etc/compile/wait.sh worker_compile

docker-clean-pachd:
	docker stop pachd_compile || true
	docker rm pachd_compile || true

docker-build-pachd: docker-clean-pachd docker-build-compile
	docker run --name pachd_compile $(COMPILE_RUN_ARGS) pachyderm_compile sh etc/compile/compile.sh pachd "$(LD_FLAGS)"

docker-clean-test:
	docker stop test_compile || true
	docker rm test_compile || true

docker-build-test: docker-clean-test docker-build-compile
	docker run --name test_compile $(COMPILE_RUN_ARGS) pachyderm_compile sh etc/compile/compile_test.sh
	etc/compile/wait.sh test_compile

docker-build-microsoft-vhd:
	docker build -t microsoft_vhd etc/microsoft/create-blank-vhd

docker-wait-pachd:
	etc/compile/wait.sh pachd_compile

docker-build: docker-build-worker docker-build-pachd docker-wait-worker docker-wait-pachd

docker-build-proto:
	docker build -t pachyderm_proto etc/proto

docker-build-netcat:
	docker build -t pachyderm_netcat etc/netcat

docker-build-gpu:
	docker build -t pachyderm_nvidia_driver_install etc/deploy/gpu
	docker tag pachyderm_nvidia_driver_install pachyderm/nvidia_driver_install

docker-push-gpu:
	docker push pachyderm/nvidia_driver_install

docker-push-gpu-dev:
	docker tag pachyderm/nvidia_driver_install pachyderm/nvidia_driver_install:`git rev-list HEAD --max-count=1`
	docker push pachyderm/nvidia_driver_install:`git rev-list HEAD --max-count=1`
	echo pushed pachyderm/nvidia_driver_install:`git rev-list HEAD --max-count=1`

docker-gpu: docker-build-gpu docker-push-gpu

docker-gpu-dev: docker-build-gpu docker-push-gpu-dev

check-kubectl:
	# check that kubectl is installed
	which kubectl

check-kubectl-connection:
	kubectl $(KUBECTLFLAGS) get all > /dev/null

launch-dev-bench: docker-build docker-build-test install
	@# Put it here so sudo can see it
	rm /usr/local/bin/pachctl || true
	ln -s $(GOPATH)/bin/pachctl /usr/local/bin/pachctl
	make launch-bench

build-bench-images: docker-build docker-build-test

push-bench-images: install-bench
	# We need the pachyderm_compile image to be up to date
	docker tag pachyderm_pachd pachyderm/pachd:`$(GOPATH)/bin/pachctl version 2>/dev/null | grep pachctl | awk -v N=2 '{print $$N}'`
	docker push pachyderm/pachd:`$(GOPATH)/bin/pachctl version 2>/dev/null | grep pachctl | awk -v N=2 '{print $$N}'`
	docker tag pachyderm_worker pachyderm/worker:`$(GOPATH)/bin/pachctl version 2>/dev/null | grep pachctl | awk -v N=2 '{print $$N}'`
	docker push pachyderm/worker:`$(GOPATH)/bin/pachctl version 2>/dev/null | grep pachctl | awk -v N=2 '{print $$N}'`
	docker tag pachyderm_test pachyderm/bench:`git rev-list HEAD --max-count=1`
	docker push pachyderm/bench:`git rev-list HEAD --max-count=1`

launch-bench:
	@# Make launches each process in its own shell process, so we have to structure
	@# these to run these as one command
	ID=$$( etc/testing/deploy/$(BENCH_CLOUD_PROVIDER).sh --create | tail -n 1); \
<<<<<<< HEAD
	@echo To delete this cluster, run etc/testing/deploy/$(BENCH_CLOUD_PROVIDER).sh --delete=$${ID}
	until timeout 10s ./etc/kube/check_ready.sh app=pachd; do sleep 1; done; \
	cat ~/.kube/config;
=======
	@echo To delete this cluster, run etc/testing/deploy/$(BENCH_CLOUD_PROVIDER).sh --delete=$${ID}; \
	echo etc/testing/deploy/$(BENCH_CLOUD_PROVIDER).sh --delete=$${ID} >./clean_current_bench_cluster.sh; \
	until timeout 10s ./etc/kube/check_ready.sh app=pachd; do sleep 1; done; \
	cat ~/.kube/config;

clean-launch-bench:
	./clean_current_bench_cluster.sh || true
>>>>>>> 9002cfa1

install-bench: install
	@# Since bench is run as sudo, pachctl needs to be under
	@# the secure path
	rm /usr/local/bin/pachctl || true
	sudo ln -s $(GOPATH)/bin/pachctl /usr/local/bin/pachctl

run-bench:
	kubectl scale --replicas=4 deploy/pachd
	echo "waiting for pachd to scale up" && sleep 15
	kubectl delete --ignore-not-found po/bench && kubectl run bench --image=pachyderm/bench:`git rev-list HEAD --max-count=1` --image-pull-policy=Always --restart=Never --attach=true -- ./test -test.v -test.bench=BenchmarkDaily -test.run=XXX

delete-all-launch-bench:
	etc/testing/deploy/$(BENCH_CLOUD_PROVIDER).sh --delete-all

bench: clean-launch-bench build-bench-images push-bench-images launch-bench run-bench clean-launch-bench

launch-kube: check-kubectl
	etc/kube/start-kube-docker.sh

clean-launch-kube:
	docker kill $$(docker ps -q)

launch: install check-kubectl
	$(eval STARTTIME := $(shell date +%s))
	pachctl deploy local --dry-run | kubectl $(KUBECTLFLAGS) create -f -
	# wait for the pachyderm to come up
	until timeout 1s ./etc/kube/check_ready.sh app=pachd; do sleep 1; done
	@echo "pachd launch took $$(($$(date +%s) - $(STARTTIME))) seconds"

launch-dev: check-kubectl check-kubectl-connection install
	$(eval STARTTIME := $(shell date +%s))
	pachctl deploy local -d --dry-run | kubectl $(KUBECTLFLAGS) create -f -
	# wait for the pachyderm to come up
	until timeout 1s ./etc/kube/check_ready.sh app=pachd; do sleep 1; done
	@echo "pachd launch took $$(($$(date +%s) - $(STARTTIME))) seconds"	

clean-launch: check-kubectl
	pachctl deploy local --dry-run | kubectl $(KUBECTLFLAGS) delete --ignore-not-found -f -

clean-launch-dev: check-kubectl
	pachctl deploy local -d --dry-run | kubectl $(KUBECTLFLAGS) delete --ignore-not-found -f -
	kubectl $(KUBECTLFLAGS) delete rc -l suite=pachyderm

full-clean-launch: check-kubectl
	kubectl $(KUBECTLFLAGS) delete --ignore-not-found job -l suite=pachyderm
	kubectl $(KUBECTLFLAGS) delete --ignore-not-found all -l suite=pachyderm
	kubectl $(KUBECTLFLAGS) delete --ignore-not-found serviceaccount -l suite=pachyderm
	kubectl $(KUBECTLFLAGS) delete --ignore-not-found secret -l suite=pachyderm

launch-test-rethinkdb:
	@# Expose port 8081 so you can connect to the rethink dashboard
	@# (You may need to forward port 8081 if you're running docker machine)
	docker run --name pachyderm-test-rethinkdb -d -p 28015:28015 -p 8081:8080 rethinkdb:2.3.3
	sleep 20  # wait for rethinkdb to start up

clean-launch-test-rethinkdb:
	docker stop pachyderm-test-rethinkdb || true
	docker rm pachyderm-test-rethinkdb || true

clean-pps-storage: check-kubectl
	kubectl $(KUBECTLFLAGS) delete pvc rethink-volume-claim
	kubectl $(KUBECTLFLAGS) delete pv rethink-volume

integration-tests:
	CGOENABLED=0 go test -v ./src/server $(TESTFLAGS) -timeout $(TIMEOUT)

example-tests:
	CGOENABLED=0 go test -v ./src/server/examples $(TESTFLAGS) -timeout $(TIMEOUT)

proto: docker-build-proto
	find src -regex ".*\.proto" \
	| grep -v vendor \
	| xargs tar cf - \
	| docker run -i pachyderm_proto \
	| tar xf -

# Use this to grab a binary for profiling purposes
pachd-profiling-binary: docker-clean-pachd docker-build-compile
	docker run -i  pachyderm_compile sh etc/compile/compile.sh pachd "$(LD_FLAGS)" PROFILE \
	| tar xf -
	# Binary emitted to ./pachd

pretest:
	go get -v github.com/kisielk/errcheck
	rm -rf src/server/vendor
	go vet -n ./src/... | while read line; do \
		modified=$$(echo $$line | sed "s/ [a-z0-9_/]*\.pb\.gw\.go//g"); \
		$$modified; \
		if [ -n "$$($$modified)" ]; then \
		exit 1; \
		fi; \
		done
	git checkout src/server/vendor
	#errcheck $$(go list ./src/... | grep -v src/cmd/ppsd | grep -v src/pfs$$ | grep -v src/pps$$)

#test: pretest test-client clean-launch-test-rethinkdb launch-test-rethinkdb test-fuse test-local docker-build docker-build-netcat clean-launch-dev launch-dev integration-tests example-tests

test: docker-build clean-launch-dev launch-dev test-pfs test-pps test-hashtree

test-pfs:
	go test ./src/server/pfs/server -timeout $(TIMEOUT)

test-pps:
	go test -v ./src/server/ -timeout $(TIMEOUT)

test-hashtree:
	go test ./src/server/pkg/hashtree -timeout $(TIMEOUT)

test-client:
	rm -rf src/client/vendor
	rm -rf src/server/vendor/github.com/pachyderm
	cp -R src/server/vendor src/client/
	GO15VENDOREXPERIMENT=1 go test -cover $$(go list ./src/client/... | grep -v vendor)
	rm -rf src/client/vendor
	git checkout src/server/vendor/github.com/pachyderm

test-fuse:
	CGOENABLED=0 GO15VENDOREXPERIMENT=1 go test -cover $$(go list ./src/server/... | grep -v '/src/server/vendor/' | grep '/src/server/pfs/fuse')

test-local:
	CGOENABLED=0 GO15VENDOREXPERIMENT=1 go test -cover -short $$(go list ./src/server/... | grep -v '/src/server/vendor/' | grep -v '/src/server/pfs/fuse') -timeout $(TIMEOUT)

clean: clean-launch clean-launch-kube

doc: install-doc release-version
	# we rename to pachctl because the program name is used in generating docs
	cp $(GOPATH)/bin/pachctl-doc ./pachctl
	# This file isn't autogenerated so we need to keep it around:
	cp doc/pachctl/pachctl.rst .
	rm -rf doc/pachctl && mkdir doc/pachctl
	./pachctl
	rm ./pachctl
	mv pachctl.rst doc/pachctl
	VERSION="$(shell cat VERSION)" ./etc/build/release_doc

clean-launch-monitoring:
	kubectl delete --ignore-not-found -f ./etc/plugin/monitoring

launch-monitoring:
	kubectl create -f ./etc/plugin/monitoring
	@echo "Waiting for services to spin up ..."
	until timeout 5s ./etc/kube/check_ready.sh k8s-app=heapster kube-system; do sleep 5; done
	until timeout 5s ./etc/kube/check_ready.sh k8s-app=influxdb kube-system; do sleep 5; done
	until timeout 5s ./etc/kube/check_ready.sh k8s-app=grafana kube-system; do sleep 5; done
	@echo "All services up. Now port forwarding grafana to localhost:3000"
	kubectl --namespace=kube-system port-forward `kubectl --namespace=kube-system get pods -l k8s-app=grafana -o json | jq '.items[0].metadata.name' -r` 3000:3000 &

clean-launch-logging: check-kubectl check-kubectl-connection
	git submodule update --init
	cd etc/plugin/logging && ./undeploy.sh

launch-logging: check-kubectl check-kubectl-connection
	@# Creates Fluentd / Elasticsearch / Kibana services for logging under --namespace=monitoring
	git submodule update --init
	cd etc/plugin/logging && ./deploy.sh
	kubectl --namespace=monitoring port-forward `kubectl --namespace=monitoring get pods -l k8s-app=kibana-logging -o json | jq '.items[0].metadata.name' -r` 35601:5601 &

grep-data:
	go run examples/grep/generate.go >examples/grep/set1.txt
	go run examples/grep/generate.go >examples/grep/set2.txt

grep-example:
	sh examples/grep/run.sh

logs: check-kubectl
	kubectl $(KUBECTLFLAGS) get pod -l app=pachd | sed '1d' | cut -f1 -d ' ' | xargs -n 1 -I pod sh -c 'echo pod && kubectl $(KUBECTLFLAGS) logs pod'

follow-logs: check-kubectl
	kubectl $(KUBECTLFLAGS) get pod -l app=pachd | sed '1d' | cut -f1 -d ' ' | xargs -n 1 -I pod sh -c 'echo pod && kubectl $(KUBECTLFLAGS) logs -f pod'

kubectl:
	gcloud config set container/cluster $(CLUSTER_NAME)
	gcloud container clusters get-credentials $(CLUSTER_NAME)

google-cluster-manifest:
	@pachctl deploy --rethinkdb-cache-size=5G --dry-run google $(BUCKET_NAME) $(STORAGE_NAME) $(STORAGE_SIZE)

google-cluster:
	gcloud container clusters create $(CLUSTER_NAME) --scopes storage-rw --machine-type $(CLUSTER_MACHINE_TYPE) --num-nodes $(CLUSTER_SIZE)
	gcloud config set container/cluster $(CLUSTER_NAME)
	gcloud container clusters get-credentials $(CLUSTER_NAME)
	gcloud components install kubectl
	-gcloud compute firewall-rules create pachd --allow=tcp:30650
	gsutil mb gs://$(BUCKET_NAME) # for PFS
	gcloud compute disks create --size=$(STORAGE_SIZE)GB $(STORAGE_NAME) # for PPS

clean-google-cluster:
	gcloud container clusters delete $(CLUSTER_NAME)
	gcloud compute firewall-rules delete pachd
	gsutil -m rm -r gs://$(BUCKET_NAME)
	gcloud compute disks delete $(STORAGE_NAME)

amazon-cluster-manifest: install
	@pachctl deploy --dry-run amazon $(BUCKET_NAME) $(AWS_ID) $(AWS_KEY) $(AWS_TOKEN) $(AWS_REGION) $(STORAGE_NAME) $(STORAGE_SIZE)

amazon-cluster:
	aws s3api create-bucket --bucket $(BUCKET_NAME) --region $(AWS_REGION)
	aws ec2 create-volume --size $(STORAGE_SIZE) --region $(AWS_REGION) --availability-zone $(AWS_AVAILABILITY_ZONE) --volume-type gp2

amazon-clean-cluster:
	aws s3api delete-bucket --bucket $(BUCKET_NAME) --region $(AWS_REGION)
	aws ec2 detach-volume --force --volume-id $(STORAGE_NAME)
	sleep 20
	aws ec2 delete-volume --volume-id $(STORAGE_NAME)

amazon-clean-launch: clean-launch
	kubectl $(KUBECTLFLAGS) delete --ignore-not-found secrets amazon-secret
	kubectl $(KUBECTLFLAGS) delete --ignore-not-found persistentvolumes rethink-volume
	kubectl $(KUBECTLFLAGS) delete --ignore-not-found persistentvolumeclaims rethink-volume-claim

amazon-clean:
	@while :; \
        do if echo "The following script will delete your AWS bucket and volume. The action cannot be undone. Do you want to proceed? (Y/n)";read REPLY; then \
        case $$REPLY in Y|y) make amazon-clean-launch;make amazon-clean-cluster;break;; \
	N|n) echo "The amazon clean process has been cancelled by user!";break;; \
	*) echo "input parameter error, please input again ";continue;;esac; \
        fi;done;

microsoft-cluster-manifest:
	@pachctl deploy --dry-run microsoft $(CONTAINER_NAME) $(AZURE_STORAGE_NAME) $(AZURE_STORAGE_KEY) $(VHD_URI) $(STORAGE_SIZE)

microsoft-cluster:
	azure group create --name $(AZURE_RESOURCE_GROUP) --location $(AZURE_LOCATION)
	azure storage account create $(AZURE_STORAGE_NAME) --location $(AZURE_LOCATION) --resource-group $(AZURE_RESOURCE_GROUP) --sku-name LRS --kind Storage
	$(eval _AZURE_STORAGE_KEY :="`azure storage account keys list $(AZURE_STORAGE_NAME) --resource-group $(AZURE_RESOURCE_GROUP) --json | jq .[0].value`")
	docker run -it microsoft_vhd $(AZURE_STORAGE_NAME) $(_AZURE_STORAGE_KEY) vhds $(DISK_NAME)

clean-microsoft-cluster:
	azure group delete $(AZURE_RESOURCE_GROUP) -q

install-go-bindata:
	go get -u github.com/jteeuwen/go-bindata/...

lint:
	@go get -u github.com/golang/lint/golint
	@for file in $$(find "./src" -name '*.go' | grep -v '/vendor/' | grep -v '\.pb\.go'); do \
		golint $$file; \
		if [ -n "$$(golint $$file)" ]; then \
			echo "golint errors!" && echo && exit 1; \
		fi; \
	done;

goxc-generate-local:
	@if [ -z $$GITHUB_OAUTH_TOKEN ]; then \
		echo "Missing token. Please run via: 'make GITHUB_OAUTH_TOKEN=12345 goxc-generate-local'"; \
		exit 1; \
	fi
	goxc -wlc default publish-github -apikey=$(GITHUB_OAUTH_TOKEN)

goxc-release:
	@if [ -z $$VERSION ]; then \
		@echo "Missing version. Please run via: 'make VERSION=v1.2.3-4567 VERSION_ADDITIONAL=4567 goxc-release'"; \
		@exit 1; \
	fi
	sed 's/%%VERSION_ADDITIONAL%%/$(VERSION_ADDITIONAL)/' .goxc.json.template > .goxc.json
	goxc -pv="$(VERSION)" -wd=./src/server/cmd/pachctl

goxc-build:
	sed 's/%%VERSION_ADDITIONAL%%/$(VERSION_ADDITIONAL)/' .goxc.json.template > .goxc.json
	goxc -tasks=xc -wd=./src/server/cmd/pachctl

.PHONY:
	all \
	version \
	deps \
	deps-client \
	update-deps \
	test-deps \
	update-test-deps \
	build-clean-vendored-client \
	build \
	install \
	install-doc \
	homebrew \
	release \
	release-worker \
	release-manifest \
	release-pachd \
	release-version \
	docker-build \
	docker-build-compile \
	docker-build-worker \
	docker-build-microsoft-vhd \
	docker-build-pachd \
	docker-build-proto \
	docker-push-worker \
	docker-push-pachd \
	docker-push \
	launch-kube \
	clean-launch-kube \
	kube-cluster-assets \
	launch \
	launch-dev \
	clean-launch \
	full-clean-launch \
	clean-pps-storage \
	integration-tests \
	proto \
	pretest \
	test \
	test-client \
	test-fuse \
	test-local \
	clean \
	doc \
	grep-data \
	grep-example \
	logs \
	kubectl \
	google-cluster-manifest \
	google-cluster \
	clean-google-cluster \
	amazon-cluster-manifest \
	amazon-cluster \
	amazon-clean-cluster \
	amazon-clean-launch \
	amazon-clean \
	install-go-bindata \
	assets \
	lint \
	goxc-generate-local \
	goxc-release \
	goxc-build \
	launch-test-rethinkdb \
	clean-launch-test-rethinkdb<|MERGE_RESOLUTION|>--- conflicted
+++ resolved
@@ -23,11 +23,7 @@
 CLUSTER_MACHINE_TYPE?=n1-standard-4
 CLUSTER_SIZE?=4
 
-<<<<<<< HEAD
-BENCH_CLOUD_PROVIDER=gke
-=======
 BENCH_CLOUD_PROVIDER=aws
->>>>>>> 9002cfa1
 
 ifdef TRAVIS_BUILD_NUMBER
 	# Upper bound for travis test timeout
@@ -183,11 +179,6 @@
 	@# Make launches each process in its own shell process, so we have to structure
 	@# these to run these as one command
 	ID=$$( etc/testing/deploy/$(BENCH_CLOUD_PROVIDER).sh --create | tail -n 1); \
-<<<<<<< HEAD
-	@echo To delete this cluster, run etc/testing/deploy/$(BENCH_CLOUD_PROVIDER).sh --delete=$${ID}
-	until timeout 10s ./etc/kube/check_ready.sh app=pachd; do sleep 1; done; \
-	cat ~/.kube/config;
-=======
 	@echo To delete this cluster, run etc/testing/deploy/$(BENCH_CLOUD_PROVIDER).sh --delete=$${ID}; \
 	echo etc/testing/deploy/$(BENCH_CLOUD_PROVIDER).sh --delete=$${ID} >./clean_current_bench_cluster.sh; \
 	until timeout 10s ./etc/kube/check_ready.sh app=pachd; do sleep 1; done; \
@@ -195,7 +186,6 @@
 
 clean-launch-bench:
 	./clean_current_bench_cluster.sh || true
->>>>>>> 9002cfa1
 
 install-bench: install
 	@# Since bench is run as sudo, pachctl needs to be under
