--- conflicted
+++ resolved
@@ -22,7 +22,6 @@
 	"github.com/pachyderm/pachyderm/src/pkg/btrfs"
 	"github.com/pachyderm/pachyderm/src/pkg/discovery"
 	"github.com/pachyderm/pachyderm/src/pkg/grpctest"
-	"github.com/pachyderm/pachyderm/src/pkg/grpcutil"
 	"github.com/stretchr/testify/require"
 )
 
@@ -353,40 +352,7 @@
 		t,
 		testNumServers,
 		func(servers map[string]*grpc.Server) {
-<<<<<<< HEAD
-			discoveryClient := discovery.NewMockClient()
-			i := 0
-			addresses := make([]string, testNumServers)
-			for address := range servers {
-				shards := make([]string, testShardsPerServer)
-				for j := 0; j < testShardsPerServer; j++ {
-					shards[j] = fmt.Sprintf("%d", (i*testShardsPerServer)+j)
-				}
-				_ = discoveryClient.Set(address+"-master", strings.Join(shards, ","), 0)
-				addresses[i] = address
-				i++
-			}
-			_ = discoveryClient.Set("all-addresses", strings.Join(addresses, ","), 0)
-			for address, server := range servers {
-				combinedAPIServer := NewCombinedAPIServer(
-					route.NewSharder(
-						testShardsPerServer*testNumServers,
-					),
-					route.NewRouter(
-						route.NewDiscoveryAddresser(
-							discoveryClient,
-						),
-						grpcutil.NewDialer(),
-						address,
-					),
-					driver,
-				)
-				pfs.RegisterApiServer(server, combinedAPIServer)
-				pfs.RegisterInternalApiServer(server, combinedAPIServer)
-			}
-=======
 			registerFunc(driver, servers)
->>>>>>> 579217c8
 		},
 		func(t *testing.T, clientConns map[string]*grpc.ClientConn) {
 			var clientConn *grpc.ClientConn
@@ -421,11 +387,6 @@
 				clientConn = c
 				break
 			}
-			for _, c := range clientConns {
-				if c != clientConn {
-					_ = c.Close()
-				}
-			}
 			f(
 				b,
 				pfs.NewApiClient(
