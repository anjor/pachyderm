--- conflicted
+++ resolved
@@ -463,47 +463,29 @@
 	return err
 }
 
-<<<<<<< HEAD
-// HashDatum computes and returns the hash of a datum + pipeline.
-func HashDatum(pipelineInfo *pps.PipelineInfo, jobInfo *pps.JobInfo, data []*Input) (string, error) {
-=======
 // HashDatum computes and returns the hash of datum + pipeline, with a
 // pipeline-specific prefix.
-func (a *APIServer) HashDatum(data []*Input) (string, error) {
->>>>>>> bb8e346f
+func HashDatum(pipelineInfo *pps.PipelineInfo, jobInfo *pps.JobInfo, data []*Input) (string, error) {
 	hash := sha256.New()
 	for _, datum := range data {
 		hash.Write([]byte(datum.Name))
 		hash.Write([]byte(datum.FileInfo.File.Path))
 		hash.Write(datum.FileInfo.Hash)
 	}
-<<<<<<< HEAD
+	var prefix string
 	if pipelineInfo != nil {
 		bytes, err := proto.Marshal(pipelineInfo.Transform)
-=======
-	var prefix string
-	if a.pipelineInfo != nil {
-		bytes, err := proto.Marshal(a.pipelineInfo.Transform)
->>>>>>> bb8e346f
 		if err != nil {
 			return "", err
 		}
 		hash.Write(bytes)
-<<<<<<< HEAD
 		hash.Write([]byte(pipelineInfo.Pipeline.Name))
 		hash.Write([]byte(pipelineInfo.ID))
 		hash.Write([]byte(strconv.Itoa(int(pipelineInfo.Version))))
+
+		prefix = client.HashPipelineID(pipelineInfo.ID)
 	} else if jobInfo != nil {
 		bytes, err := proto.Marshal(jobInfo.Transform)
-=======
-		hash.Write([]byte(a.pipelineInfo.Pipeline.Name))
-		hash.Write([]byte(a.pipelineInfo.ID))
-		hash.Write([]byte(strconv.Itoa(int(a.pipelineInfo.Version))))
-
-		prefix = client.HashPipelineID(a.pipelineInfo.ID)
-	} else if a.jobInfo != nil {
-		bytes, err := proto.Marshal(a.jobInfo.Transform)
->>>>>>> bb8e346f
 		if err != nil {
 			return "", err
 		}
