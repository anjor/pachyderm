--- conflicted
+++ resolved
@@ -132,11 +132,7 @@
 func (a *apiServer) ReplayCommit(ctx context.Context, request *pfs.ReplayCommitRequest) (response *pfs.Commits, retErr error) {
 	func() { a.Log(request, nil, nil, 0) }()
 	defer func(start time.Time) { a.Log(request, response, retErr, time.Since(start)) }(time.Now())
-<<<<<<< HEAD
 	commits, err := a.driver.ReplayCommit(request.FromCommits, request.ToBranch)
-=======
-	commitInfos, err := a.driver.ListBranch(request.Repo, request.Status)
->>>>>>> d838e760
 	if err != nil {
 		return nil, err
 	}
@@ -146,7 +142,7 @@
 func (a *apiServer) ListBranch(ctx context.Context, request *pfs.ListBranchRequest) (response *pfs.Branches, retErr error) {
 	func() { a.Log(request, nil, nil, 0) }()
 	defer func(start time.Time) { a.Log(request, response, retErr, time.Since(start)) }(time.Now())
-	branches, err := a.driver.ListBranch(request.Repo)
+	branches, err := a.driver.ListBranch(request.Repo, request.Status)
 	if err != nil {
 		return nil, err
 	}
